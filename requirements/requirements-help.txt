--- conflicted
+++ resolved
@@ -194,13 +194,10 @@
     #   sentence-transformers
 sentence-transformers==3.2.1
     # via llama-index-embeddings-huggingface
-<<<<<<< HEAD
 six==1.16.0
     # via
     #   -c requirements/../requirements.txt
     #   python-dateutil
-=======
->>>>>>> 53e7eba0
 sniffio==1.3.1
     # via
     #   -c requirements/../requirements.txt
